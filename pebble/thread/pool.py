--- conflicted
+++ resolved
@@ -59,13 +59,9 @@
     def inspect_workers(self):
         return [(w for w in self.pool.workers if not w.alive)]
 
-<<<<<<< HEAD
-    stop_workers(pool.workers)
-=======
     def manage_workers(self, workers):
         expired = workers[0]
         self.manage_expired_workers(expired)
->>>>>>> 4980ff46
 
 
 class Worker(object):
